// Configuration for the procedurally generated world

// Window dimensions
export const WINDOW_WIDTH = 1080;
export const WINDOW_HEIGHT = 720;
export const DEFAULT_TILE_SIZE = 16; // Base tile size in pixels

// RGB color interface
export interface RGB {
  r: number;
  g: number;
  b: number;
}

// World dimensions
export const WORLD_GRID_WIDTH = 1080 * 1.2; // Fixed number of tiles in the world (x-axis)
export const WORLD_GRID_HEIGHT = 720 * 1.2; // Fixed number of tiles in the world (y-axis)

// Noise configuration
export const DEFAULT_SEED = 1; // Default seed for reproducible generation
export const NOISE_DETAIL = 9;
export const NOISE_ZOOM = 0.45; // Detail level for noise generation
export const NOISE_FALLOFF = 0.5; // Falloff rate for noise
export const DEFAULT_OCTAVES = 10; // Default number of octaves for noise
export const DEFAULT_OCTAVE_WEIGHT = 0.45; // Default weight for each octave
export const DEFAULT_MOISTURE_SCALE = 200; // Default scale for moisture noise (higher = larger features)
export const DEFAULT_ELEVATION_SCALE = 200; // Default scale for elevation noise (higher = larger features)

// Temperature & climate parameters
export interface TemperatureParams {
  equatorPosition?: number; // Where the equator is located (0-1, default 0.5)
  temperatureVariance?: number; // How much regional temperature varies (0-1, default 0.2)
  polarTemperature?: number; // Base temperature at poles (0-1, default 0.1)
  equatorTemperature?: number; // Base temperature at equator (0-1, default 0.9)
  elevationEffect?: number; // How much elevation affects temperature (0-1, default 0.3)
  bandScale?: number; // Scale factor for temperature bands (1.0 = normal)
  noiseSeed?: number; // Seed for regional temperature variations
  noiseScale?: number; // Scale of regional temperature variations
  noiseOctaves?: number; // Number of octaves for regional variations
  noisePersistence?: number; // Persistence for regional variations
}

// Temperature zones constants
export const TEMPERATURE_ZONES = {
  // Temperature ranges (0-1)
  FREEZING: 0.0,
  COLD: 0.25,
  COOL: 0.4,
  MILD: 0.5,
  WARM: 0.65,
  HOT: 0.8,
  SCORCHING: 1.0,
};

// Default temperature settings
export const DEFAULT_EQUATOR_POSITION = 0.5; // Where the equator is located (0-1)
export const DEFAULT_TEMPERATURE_VARIANCE = 0.08; // Regional variance for realism (reduced for smoother maps)
export const DEFAULT_ELEVATION_TEMP_EFFECT = 0.25; // How much elevation cools temperature
export const DEFAULT_TEMPERATURE_BAND_SCALE = 1.0; // Scale factor for temperature bands (1.0 = normal)
export const DEFAULT_POLAR_TEMPERATURE = 0.1; // Cold poles
export const DEFAULT_EQUATOR_TEMPERATURE = 0.9; // Hot equator
export const DEFAULT_TEMPERATURE_NOISE_SEED = 12345; // Default seed for regional variations
export const DEFAULT_TEMPERATURE_NOISE_SCALE = 8.0; // Scale for smoother regional temperature variations
export const DEFAULT_TEMPERATURE_NOISE_OCTAVES = 2; // Fewer octaves for smoother variations
export const DEFAULT_TEMPERATURE_NOISE_PERSISTENCE = 0.4; // Lower persistence for smoother gradients

// Combined temperature parameters
export const DEFAULT_TEMPERATURE_PARAMS: TemperatureParams = {
  equatorPosition: DEFAULT_EQUATOR_POSITION,
  temperatureVariance: DEFAULT_TEMPERATURE_VARIANCE,
  polarTemperature: DEFAULT_POLAR_TEMPERATURE,
  equatorTemperature: DEFAULT_EQUATOR_TEMPERATURE,
  elevationEffect: DEFAULT_ELEVATION_TEMP_EFFECT,
  bandScale: DEFAULT_TEMPERATURE_BAND_SCALE,
  noiseSeed: DEFAULT_TEMPERATURE_NOISE_SEED,
  noiseScale: DEFAULT_TEMPERATURE_NOISE_SCALE,
  noiseOctaves: DEFAULT_TEMPERATURE_NOISE_OCTAVES,
  noisePersistence: DEFAULT_TEMPERATURE_NOISE_PERSISTENCE,
};

// Radial gradient parameters
export interface RadialGradientParams {
  centerX?: number; // Center X position (0-1, default 0.5)
  centerY?: number; // Center Y position (0-1, default 0.5)
  radius?: number; // Normalized radius of the inner area (0-1, default 0.6)
  falloffExponent?: number; // Controls how sharp the transition is (default 3)
  strength?: number; // Overall strength of the effect (0-1, default 0.7)
}

// Default radial gradient settings
export const DEFAULT_RADIAL_CENTER_X = 0.5; // Center of the map
export const DEFAULT_RADIAL_CENTER_Y = 0.5; // Center of the map
export const DEFAULT_RADIAL_RADIUS = 0.6; // Inner radius covers 60% of the map
export const DEFAULT_RADIAL_FALLOFF_EXPONENT = 3; // Cubic falloff for smoother transition
export const DEFAULT_RADIAL_STRENGTH = 0.7; // 70% strength, balanced effect

// Combined radial gradient parameters
export const DEFAULT_RADIAL_PARAMS: RadialGradientParams = {
  centerX: DEFAULT_RADIAL_CENTER_X,
  centerY: DEFAULT_RADIAL_CENTER_Y,
  radius: DEFAULT_RADIAL_RADIUS,
  falloffExponent: DEFAULT_RADIAL_FALLOFF_EXPONENT,
  strength: DEFAULT_RADIAL_STRENGTH,
};

// Continental falloff parameters
export interface ContinentalFalloffParams {
  enabled?: boolean; // Whether continental falloff is enabled
  sharpness?: number; // How sharp the falloff around continents is (1-10)
  scale?: number; // Scale of the continental detection (50-500)
  threshold?: number; // Threshold for detecting continents (0-1)
  strength?: number; // Strength of the continental falloff effect (0-1)
  noiseOffset?: number; // Offset for the noise function to create variety
  oceanDepth?: number; // How deep oceans are between continents (0-1)
}

// Default continental falloff settings
export const DEFAULT_CONTINENTAL_ENABLED = true;
export const DEFAULT_CONTINENTAL_SHARPNESS = 10.0;
export const DEFAULT_CONTINENTAL_SCALE = 200;
export const DEFAULT_CONTINENTAL_THRESHOLD = 0.49;
export const DEFAULT_CONTINENTAL_STRENGTH = 1.0;
export const DEFAULT_CONTINENTAL_NOISE_OFFSET = 5000;
export const DEFAULT_CONTINENTAL_OCEAN_DEPTH = 0.6;

// Combined continental falloff parameters
export const DEFAULT_CONTINENTAL_PARAMS: ContinentalFalloffParams = {
  enabled: DEFAULT_CONTINENTAL_ENABLED,
  sharpness: DEFAULT_CONTINENTAL_SHARPNESS,
  scale: DEFAULT_CONTINENTAL_SCALE,
  threshold: DEFAULT_CONTINENTAL_THRESHOLD,
  strength: DEFAULT_CONTINENTAL_STRENGTH,
  noiseOffset: DEFAULT_CONTINENTAL_NOISE_OFFSET,
  oceanDepth: DEFAULT_CONTINENTAL_OCEAN_DEPTH,
};

// Camera and zoom settings
export const INITIAL_ZOOM = 0.09; // Starting zoom level (1.0 = 100%)
export const MIN_ZOOM = 0.01; // Minimum zoom allowed (10%)
export const MAX_ZOOM = 5.0; // Maximum zoom allowed (500%)
export const CAMERA_SPEED = 10; // Speed for camera movement
export const INITIAL_OFFSET_X = WORLD_GRID_WIDTH / 2; // Initial camera position (center of world)
export const INITIAL_OFFSET_Y = WORLD_GRID_HEIGHT / 2; // Initial camera position (center of world)

// Performance settings
export const LOW_ZOOM_THRESHOLD = 0.5; // Threshold for low zoom performance optimizations
export const LOW_ZOOM_TILE_FACTOR = 4; // Factor to reduce tile count when zoomed out

// Biome identifiers - expanded biome system
export enum BiomeType {
  // Water biomes
  OCEAN_DEEP = 0,
  OCEAN_MEDIUM = 1,
  OCEAN_SHALLOW = 2,

  // Beach/shore biomes
  BEACH = 3,
  ROCKY_SHORE = 4,

  // Dry lowlands
  SUBTROPICAL_DESERT = 5,
  TEMPERATE_DESERT = 6,

  // Humid lowlands
  TROPICAL_RAINFOREST = 7,
  TROPICAL_SEASONAL_FOREST = 8,
  GRASSLAND = 9,

  // Medium elevation
  TEMPERATE_DECIDUOUS_FOREST = 10,
  TEMPERATE_GRASSLAND = 11,
  SHRUBLAND = 12,

  // High elevation areas
  TAIGA = 13,
  TUNDRA = 14,

  // Very high elevation areas
  BARE = 15,
  SCORCHED = 16,
  SNOW = 17,
}

// Biome weight presets - These determine the relative distribution of biome types
// Higher weight means more of that biome type will appear in the world
// Note: These weights primarily affect elevation distribution, which in turn affects biome distribution
export const BIOME_PRESETS = {
  // WORLD preset - Realistic Earth-like world with few large continents surrounded by large oceans
  WORLD: {
    weights: [80, 10, 10, 5, 35, 25, 20],
    elevationScale: 180,
    moistureScale: 200,
    elevationOctaves: 7,
    moistureOctaves: 6,
    elevationPersistence: 0.45,
    moisturePersistence: 0.5,
    temperatureParams: {
      equatorPosition: 0.5,
      temperatureVariance: 0.1,
      elevationEffect: 0.3,
      bandScale: 1.0,
    },
    radialGradientParams: {
      centerX: 0.5,
      centerY: 0.5,
      radius: 0.6,
      falloffExponent: 2.5,
      strength: 0.7,
    },
  },

  // CONTINENTS preset - Mostly land with large continents and less water
  CONTINENTS: {
    weights: [20, 10, 10, 5, 50, 40, 30],
    elevationScale: 220,
    moistureScale: 180,
    elevationOctaves: 5,
    moistureOctaves: 4,
    elevationPersistence: 0.5,
    moisturePersistence: 0.6,
    temperatureParams: {
      equatorPosition: 0.5,
      temperatureVariance: 0.15,
      elevationEffect: 0.25,
      bandScale: 0.85,
    },
    radialGradientParams: {
      centerX: 0.5,
      centerY: 0.5,
      radius: 0.7,
      falloffExponent: 3,
      strength: 0.5,
    },
  },

  // ISLANDS preset - Many small islands scattered across ocean
  ISLANDS: {
    weights: [65, 15, 10, 5, 20, 15, 10],
    elevationScale: 120,
    moistureScale: 150,
    elevationOctaves: 8,
    moistureOctaves: 5,
    elevationPersistence: 0.35,
    moisturePersistence: 0.4,
    temperatureParams: {
      equatorPosition: 0.55,
      temperatureVariance: 0.08,
      elevationEffect: 0.35,
      bandScale: 1.1,
    },
    radialGradientParams: {
      centerX: 0.5,
      centerY: 0.5,
      radius: 0.5,
      falloffExponent: 2,
      strength: 0.6,
    },
  },

  // Custom preset - User defined, initially same as CONTINENTS
  CUSTOM: {
    weights: [20, 10, 10, 5, 50, 40, 30],
    elevationScale: 200,
    moistureScale: 200,
    elevationOctaves: 6,
    moistureOctaves: 5,
    elevationPersistence: 0.5,
    moisturePersistence: 0.5,
    temperatureParams: {
      equatorPosition: 0.5,
      temperatureVariance: 0.15,
      elevationEffect: 0.25,
      bandScale: 1.0,
    },
    radialGradientParams: {
      centerX: 0.5,
      centerY: 0.5,
      radius: 0.6,
      falloffExponent: 3,
      strength: 0.6,
    },
  },
};

// Biome height thresholds (noise values) - these will be dynamically calculated from weights
// These are default fallback values for elevation bands
export const BIOME_HEIGHTS = {
  [BiomeType.OCEAN_DEEP]: { min: 0.0, max: 0.35 },
  [BiomeType.OCEAN_MEDIUM]: { min: 0.35, max: 0.4 },
  [BiomeType.OCEAN_SHALLOW]: { min: 0.4, max: 0.45 },
  [BiomeType.BEACH]: { min: 0.45, max: 0.5 },
  [BiomeType.ROCKY_SHORE]: { min: 0.45, max: 0.5 },
  [BiomeType.SUBTROPICAL_DESERT]: { min: 0.5, max: 0.55 },
  [BiomeType.TEMPERATE_DESERT]: { min: 0.5, max: 0.55 },
  [BiomeType.TROPICAL_RAINFOREST]: { min: 0.5, max: 0.6 },
  [BiomeType.TROPICAL_SEASONAL_FOREST]: { min: 0.5, max: 0.6 },
  [BiomeType.GRASSLAND]: { min: 0.5, max: 0.6 },
  [BiomeType.TEMPERATE_DECIDUOUS_FOREST]: { min: 0.55, max: 0.65 },
  [BiomeType.TEMPERATE_GRASSLAND]: { min: 0.55, max: 0.65 },
  [BiomeType.SHRUBLAND]: { min: 0.55, max: 0.65 },
  [BiomeType.TAIGA]: { min: 0.6, max: 0.75 },
  [BiomeType.TUNDRA]: { min: 0.6, max: 0.75 },
  [BiomeType.BARE]: { min: 0.75, max: 0.85 },
  [BiomeType.SCORCHED]: { min: 0.85, max: 0.95 },
  [BiomeType.SNOW]: { min: 0.85, max: 1.0 },
};

// Default moisture thresholds - used for biome determination
export const MOISTURE_THRESHOLDS = {
  VERY_DRY: 0.15, // Reduced to create more desert/arid regions
  DRY: 0.35, // Adjusted for better transition
  MEDIUM: 0.5, // Slightly lower for more balanced distribution
  WET: 0.75, // Slightly lower for more balanced distribution
  VERY_WET: 1.0, // Maximum stays the same
};

// Temperature thresholds for biome determination
export const TEMPERATURE_THRESHOLDS = {
  FREEZING: 0.15,
  COLD: 0.3,
  COOL: 0.45,
  MILD: 0.6,
  WARM: 0.75,
  HOT: 0.9,
  SCORCHING: 1.0,
};

// Basic elevation bands organized by height - used for biome selection in biomeMapper.ts
export const ELEVATION_BANDS = {
  WATER_DEEP: 0.35,
  WATER_MEDIUM: 0.4,
  WATER_SHALLOW: 0.45,
  SHORE: 0.5,
  LOW: 0.6,
  MEDIUM: 0.7,
  HIGH: 0.85,
  VERY_HIGH: 0.95,
};

// Function to calculate height thresholds based on weights
// This is similar to the Python implementation in the reference code
export const calculateBiomeHeights = (
  weights: number[]
): typeof BIOME_HEIGHTS => {
  // Make a copy of the default heights
  const newHeights = { ...BIOME_HEIGHTS };

  // Calculate total weight sum
  const totalWeight = weights.reduce((sum, weight) => sum + weight, 0);
  // Range from 0 to 1
  const totalRange = 1.0;

  // Define the basic water and land biomes to set heights for
  const basicBiomes = [
    BiomeType.OCEAN_DEEP,
    BiomeType.OCEAN_MEDIUM,
    BiomeType.OCEAN_SHALLOW,
    BiomeType.BEACH,
    BiomeType.GRASSLAND,
    BiomeType.BARE,
    BiomeType.SNOW,
  ];

  // Calculate maximum height for each basic biome based on weight values
  let previousHeight = 0.0;
  for (let i = 0; i < weights.length && i < basicBiomes.length; i++) {
    const biomeType = basicBiomes[i];
    const heightRange = totalRange * (weights[i] / totalWeight);

    newHeights[biomeType] = {
      min: previousHeight,
      max: previousHeight + heightRange,
    };

    previousHeight += heightRange;
  }

  // Ensure the last biome goes to 1.0
  if (weights.length > 0) {
    newHeights[
      basicBiomes[Math.min(weights.length, basicBiomes.length) - 1]
    ].max = 1.0;
  }

  // Update related biomes based on the calculated heights
  newHeights[BiomeType.ROCKY_SHORE] = { ...newHeights[BiomeType.BEACH] };
  newHeights[BiomeType.SUBTROPICAL_DESERT] = {
    min: newHeights[BiomeType.BEACH].max,
    max: newHeights[BiomeType.GRASSLAND].min + 0.05,
  };
  newHeights[BiomeType.TEMPERATE_DESERT] = {
    ...newHeights[BiomeType.SUBTROPICAL_DESERT],
  };
  newHeights[BiomeType.TROPICAL_RAINFOREST] = {
    min: newHeights[BiomeType.BEACH].max,
    max: newHeights[BiomeType.GRASSLAND].max,
  };
  newHeights[BiomeType.TROPICAL_SEASONAL_FOREST] = {
    ...newHeights[BiomeType.TROPICAL_RAINFOREST],
  };
  newHeights[BiomeType.TEMPERATE_DECIDUOUS_FOREST] = {
    min: newHeights[BiomeType.GRASSLAND].min,
    max: newHeights[BiomeType.GRASSLAND].max + 0.05,
  };
  newHeights[BiomeType.TEMPERATE_GRASSLAND] = {
    ...newHeights[BiomeType.TEMPERATE_DECIDUOUS_FOREST],
  };
  newHeights[BiomeType.SHRUBLAND] = {
    ...newHeights[BiomeType.TEMPERATE_DECIDUOUS_FOREST],
  };
  newHeights[BiomeType.TAIGA] = {
    min: newHeights[BiomeType.GRASSLAND].max,
    max: newHeights[BiomeType.BARE].min + 0.05,
  };
  newHeights[BiomeType.TUNDRA] = { ...newHeights[BiomeType.TAIGA] };
  newHeights[BiomeType.SCORCHED] = {
    min: newHeights[BiomeType.BARE].max,
    max: 1.0,
  };

  return newHeights;
};

// Extended biome colors
export const BIOME_COLORS = {
  // Water biomes
  [BiomeType.OCEAN_DEEP]: { r: 30, g: 120, b: 200 },
  [BiomeType.OCEAN_MEDIUM]: { r: 35, g: 140, b: 220 },
  [BiomeType.OCEAN_SHALLOW]: { r: 40, g: 160, b: 230 },

  // Beach/shore biomes
  [BiomeType.BEACH]: { r: 245, g: 236, b: 150 },
  [BiomeType.ROCKY_SHORE]: { r: 180, g: 180, b: 160 },

  // Dry lowlands
  [BiomeType.SUBTROPICAL_DESERT]: { r: 240, g: 215, b: 140 },
  [BiomeType.TEMPERATE_DESERT]: { r: 225, g: 195, b: 120 },

  // Humid lowlands
  [BiomeType.TROPICAL_RAINFOREST]: { r: 35, g: 195, b: 95 },
  [BiomeType.TROPICAL_SEASONAL_FOREST]: { r: 90, g: 185, b: 90 },
  [BiomeType.GRASSLAND]: { r: 145, g: 206, b: 80 },

  // Medium elevation
  [BiomeType.TEMPERATE_DECIDUOUS_FOREST]: { r: 75, g: 165, b: 80 },
  [BiomeType.TEMPERATE_GRASSLAND]: { r: 170, g: 200, b: 90 },
  [BiomeType.SHRUBLAND]: { r: 170, g: 180, b: 110 },

  // High elevation
  [BiomeType.TAIGA]: { r: 110, g: 160, b: 90 },
  [BiomeType.TUNDRA]: { r: 180, g: 180, b: 170 },

  // Very high elevation
  [BiomeType.BARE]: { r: 140, g: 140, b: 120 },
  [BiomeType.SCORCHED]: { r: 100, g: 100, b: 100 },
  [BiomeType.SNOW]: { r: 240, g: 240, b: 240 },
};

// List of basic biome types for weight distribution
export const BASIC_BIOME_TYPES = [
  BiomeType.OCEAN_DEEP,
  BiomeType.OCEAN_MEDIUM,
  BiomeType.OCEAN_SHALLOW,
  BiomeType.BEACH,
  BiomeType.GRASSLAND,
  BiomeType.BARE,
  BiomeType.SNOW,
];

// Biome type names for UI display
export const BIOME_NAMES = {
  [BiomeType.OCEAN_DEEP]: "Deep Ocean",
  [BiomeType.OCEAN_MEDIUM]: "Medium Ocean",
  [BiomeType.OCEAN_SHALLOW]: "Shallow Ocean",
  [BiomeType.BEACH]: "Sandy Beach",
  [BiomeType.ROCKY_SHORE]: "Rocky Shore",
  [BiomeType.SUBTROPICAL_DESERT]: "Subtropical Desert",
  [BiomeType.TEMPERATE_DESERT]: "Temperate Desert",
  [BiomeType.TROPICAL_RAINFOREST]: "Tropical Rainforest",
  [BiomeType.TROPICAL_SEASONAL_FOREST]: "Tropical Seasonal Forest",
  [BiomeType.GRASSLAND]: "Grassland",
  [BiomeType.TEMPERATE_DECIDUOUS_FOREST]: "Temperate Deciduous Forest",
  [BiomeType.TEMPERATE_GRASSLAND]: "Temperate Grassland",
  [BiomeType.SHRUBLAND]: "Shrubland",
  [BiomeType.TAIGA]: "Taiga",
  [BiomeType.TUNDRA]: "Tundra",
  [BiomeType.BARE]: "Bare Ground",
  [BiomeType.SCORCHED]: "Scorched Land",
  [BiomeType.SNOW]: "Snow",
};

// Visualization modes
export enum VisualizationMode {
  BIOME = "biome", // Normal colored biome view
  NOISE = "noise", // Raw Perlin noise values as grayscale
  ELEVATION = "elevation", // Elevation using a height gradient
  MOISTURE = "moisture", // Moisture using a blue gradient
  TEMPERATURE = "temperature", // Temperature using a temperature gradient
  WEIGHT_DISTRIBUTION = "weight", // Shows how weights affect terrain distribution
  RESOURCE = "resource", // Shows resources on the map
}

// Tile grid constants
export const GRID_WIDTH =
  (WINDOW_WIDTH + DEFAULT_TILE_SIZE - 1) / DEFAULT_TILE_SIZE;
export const GRID_HEIGHT =
  (WINDOW_HEIGHT + DEFAULT_TILE_SIZE - 1) / DEFAULT_TILE_SIZE;

// Grid visibility thresholds
export const GRID_VISIBLE_THRESHOLD = 0.6; // Show grid lines when zoom > 60%
export const COORDS_VISIBLE_THRESHOLD = 2.0; // Show tile coordinates when zoom > 200%

// Debug settings
export const DEBUG_MODE = true; // Enable or disable debug information
export const SHOW_GRID = true; // Show grid lines in debug mode
export const SHOW_COORDS = true; // Show coordinates in debug mode

/**
 * Thresholds for elevation levels - used for determining terrain types
 */
export const ELEVATION_THRESHOLDS = {
  WATER_DEEP: 0.45, // Deep ocean
  WATER_MEDIUM: 0.48, // Medium depth water
  WATER_SHALLOW: 0.5, // Shallow water
  SHORE: 0.51, // Beach/shore zone
  LOW: 0.55, // Low elevation (plains, deserts)
  MEDIUM: 0.7, // Medium elevation (hills, forests)
  HIGH: 0.82, // High elevation (mountains)
  VERY_HIGH: 0.9, // Very high elevation (peaks)
};

/**
 * Interface for exported configuration
 */
export interface ExportedConfig {
  seed: number;
  basic: {
    tileSize: number;
  };
  noise: {
    detail: number;
    falloff: number;
    elevation: {
      octaves: number;
      scale: number;
      persistence: number;
    };
    moisture: {
      octaves: number;
      scale: number;
      persistence: number;
    };
  };
  temperature: {
    equatorPosition: number;
    temperatureVariance: number;
    elevationEffect: number;
    bandScale: number;
    noiseScale: number;
    noiseOctaves: number;
    noisePersistence: number;
    polarTemperature: number;
    equatorTemperature: number;
  };
  radialGradient: {
    centerX: number;
    centerY: number;
    radius: number;
    falloffExponent: number;
    strength: number;
  };
  biomes: {
    weights: number[];
  };
  thresholds: {
    moisture: typeof MOISTURE_THRESHOLDS;
    temperature: typeof TEMPERATURE_THRESHOLDS;
    elevation: typeof ELEVATION_THRESHOLDS;
  };
}

/**
 * Create a configuration object for export
 */
export function createConfigObject(config: any): ExportedConfig {
  return {
    seed: config.seed,
    basic: {
      tileSize: config.tileSize,
    },
    noise: {
      detail: config.noiseDetail,
      falloff: config.noiseFalloff,
      elevation: {
        octaves: config.elevationOctaves,
        scale: config.elevationScale,
        persistence: config.elevationPersistence,
      },
      moisture: {
        octaves: config.moistureOctaves,
        scale: config.moistureScale,
        persistence: config.moisturePersistence,
      },
    },
    temperature: {
      equatorPosition: config.temperatureParams.equatorPosition,
      temperatureVariance: config.temperatureParams.temperatureVariance,
      elevationEffect: config.temperatureParams.elevationEffect,
      bandScale: config.temperatureParams.bandScale,
      noiseScale:
        config.temperatureParams.noiseScale ||
        DEFAULT_TEMPERATURE_PARAMS.noiseScale!,
      noiseOctaves:
        config.temperatureParams.noiseOctaves ||
        DEFAULT_TEMPERATURE_PARAMS.noiseOctaves!,
      noisePersistence:
        config.temperatureParams.noisePersistence ||
        DEFAULT_TEMPERATURE_PARAMS.noisePersistence!,
      polarTemperature:
        config.temperatureParams.polarTemperature ||
        DEFAULT_TEMPERATURE_PARAMS.polarTemperature!,
      equatorTemperature:
        config.temperatureParams.equatorTemperature ||
        DEFAULT_TEMPERATURE_PARAMS.equatorTemperature!,
    },
    radialGradient: {
      centerX: config.radialGradientParams.centerX,
      centerY: config.radialGradientParams.centerY,
      radius: config.radialGradientParams.radius,
      falloffExponent: config.radialGradientParams.falloffExponent,
      strength: config.radialGradientParams.strength,
    },
    biomes: {
      weights: config.biomeWeights,
    },
    thresholds: {
      moisture: config.moistureThresholds || MOISTURE_THRESHOLDS,
      temperature: config.temperatureThresholds || TEMPERATURE_THRESHOLDS,
      elevation: config.elevationThresholds || ELEVATION_THRESHOLDS,
    },
<<<<<<< HEAD

    // Biome weights with defaults
    biomeWeights: params.biomeWeights || BIOME_PRESETS.WORLD.weights,

    // Thresholds with defaults
    moistureThresholds: params.moistureThresholds || MOISTURE_THRESHOLDS,
    temperatureThresholds:
      params.temperatureThresholds || TEMPERATURE_THRESHOLDS,
=======
>>>>>>> 80502046
  };
}

/**
 * Export configuration as a downloadable JSON file
 */
export function exportConfigAsFile(config: ExportedConfig): void {
  // Create a JSON string with pretty formatting
  const configJson = JSON.stringify(config, null, 2);

  // Create a blob from the JSON
  const blob = new Blob([configJson], { type: "application/json" });

  // Create a download link
  const url = URL.createObjectURL(blob);
  const link = document.createElement("a");
  link.href = url;
  link.download = `world-config-${config.seed}.json`;

  // Append to document, click to download, then remove
  document.body.appendChild(link);
  link.click();

  // Clean up
  setTimeout(() => {
    document.body.removeChild(link);
    URL.revokeObjectURL(url);
  }, 100);
}<|MERGE_RESOLUTION|>--- conflicted
+++ resolved
@@ -630,25 +630,14 @@
       falloffExponent: config.radialGradientParams.falloffExponent,
       strength: config.radialGradientParams.strength,
     },
-    biomes: {
-      weights: config.biomeWeights,
-    },
-    thresholds: {
-      moisture: config.moistureThresholds || MOISTURE_THRESHOLDS,
-      temperature: config.temperatureThresholds || TEMPERATURE_THRESHOLDS,
-      elevation: config.elevationThresholds || ELEVATION_THRESHOLDS,
-    },
-<<<<<<< HEAD
 
     // Biome weights with defaults
-    biomeWeights: params.biomeWeights || BIOME_PRESETS.WORLD.weights,
+    biomeWeights: params.biomeWeights || BIOME_PRESETS.WORLD,
 
     // Thresholds with defaults
     moistureThresholds: params.moistureThresholds || MOISTURE_THRESHOLDS,
     temperatureThresholds:
       params.temperatureThresholds || TEMPERATURE_THRESHOLDS,
-=======
->>>>>>> 80502046
   };
 }
 
